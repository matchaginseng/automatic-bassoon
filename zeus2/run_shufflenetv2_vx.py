--- conflicted
+++ resolved
@@ -124,36 +124,6 @@
         # fmt: on
     )
 
-    # Generate a list of batch sizes with only power-of-two values.
-<<<<<<< HEAD
-
-=======
-    batch_sizes = [args.b_min]
-    lr_factors = [args.lrf_min + x*(args.lrf_max-args.lrf_min)/(args.num_lrf - 1) for x in range(args.num_lrf)]
-    while (bs := batch_sizes[-1] * 2) <= args.b_max:
-        batch_sizes.append(bs)
-
-    # TODO: Edit this comment
-    # Create a designated log directory inside `args.log_base` just for this run of Zeus.
-    # Six types of outputs are generated.
-    # 1. Power monitor ouptut (`bs{batch_size}+e{epoch_num}.power.log`):
-    #      Raw output of the Zeus power monitor.
-    # 2. Profiling results (`bs{batch_size}.power.json`):
-    #      Train-time average power consumption and throughput for each power limit,
-    #      the optimal power limit determined from the result of profiling, and
-    #      eval-time average power consumption and throughput for the optimal power limit.
-    # 3. Training script output (`rec{recurrence_num}+try{trial_num}.train.log`):
-    #      The raw output of the training script. `trial_num` exists because the job
-    #      may be early stopped and re-run with another batch size.
-    # 4. Training result (`rec{recurrence_num}+try{trial_num}+bs{batch_size}.train.json`):
-    #      The total energy, time, and cost consumed, and the number of epochs trained
-    #      until the job terminated. Also, whether the job reached the target metric at the
-    #      time of termination. Early-stopped jobs will not have reached their target metric.
-    # 5. ZeusMaster output (`master.log`): Output from ZeusMaster, including MAB outputs.
-    # 6. Job history (`history.py`):
-    #      A python file holding a list of `HistoryEntry` objects. Intended use is:
-    #      `history = eval(open("history.py").read())` after importing `HistoryEntry`.
->>>>>>> e1268599
     master_logdir = master.build_logdir(
         job=job,
         eta_knob=args.eta_knob,
@@ -165,7 +135,6 @@
     # all calls to `print` will write to both the console and the master log file.
     sys.stdout = FileAndConsole(Path(master_logdir) / "master.log")
 
-<<<<<<< HEAD
     # Prepare datasets.
     train_dataset = datasets.CIFAR100(
             root="data",
@@ -214,19 +183,5 @@
         dropout_rates=args.dropout_rates
     )
 
-=======
-    # Run Zeus!
-    bs, lrf, pl = master.profile(
-        job=job,
-        learning_rate_factors=lr_factors,
-        batch_sizes=batch_sizes,
-        beta_knob=args.beta_knob,
-        eta_knob=args.eta_knob,
-    )
-
-    print(f"optimized batch size: {bs}, learning rate factor: {lrf}, power limit: {pl}")
-
->>>>>>> e1268599
-
 if __name__ == "__main__":
     main(parse_args())